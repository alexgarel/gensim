--- conflicted
+++ resolved
@@ -10,29 +10,29 @@
 
 logger = logging.getLogger(__name__)
 
+
 class LdaModelMulticore(LdaModel):
-
-
     def __init__(self, *args, **kwargs):
         """
-        If given, start training from the iterable `corpus` straight away. If not given,
-        the model is left untrained (presumably because you want to call `update()` manually).
+        `workers` is the number of extra processes used for parallelization. Default
+        is `max(1, multiprocessing.cpu_count() - 1)`.
 
-        `workers` is the number of processes used for the E-step. Default is max(1, multiprocessing.cpu_count() - 1)
+        if `update_every` is set, perform M-step once every `workers * chunksize`
+        documents. Otherwise, run batch LDA, updating model only once at the end
+        of each full corpus pass.
 
-        `update_every` if update_every is an integer thet M-stem is performed once every workers
-        if update_every is None then is performed batch version. Default is integer
-
-        `*args` see models.LdaModel
+        For all other arguments, see LdaModel. `distributed` and `alpha='auto'` are
+        not supported.
 
         Example:
 
-        >>> lda = LdaModelMulticore(corpus, num_topics=100)  # train model
+        >>> lda = LdaModelMulticore(corpus, id2word=id2word, num_topics=100)  # train model
         >>> print(lda[doc_bow]) # get topic probability distribution for a document
         >>> lda.update(corpus2) # update the LDA model with additional documents
         >>> print(lda[doc_bow])
 
         """
+        # TODO: full explicit init params, incl. defaults
         self.workers = kwargs.pop("workers", max(1, cpu_count() - 1))
         super(LdaModelMulticore, self).__init__(*args, **kwargs)
 
@@ -43,7 +43,7 @@
         the topics converge (or until the maximum number of allowed iterations
         is reached). `corpus` must be an iterable (repeatable stream of documents),
 
-        The E step is distributed into the several processes.
+        The E-step is distributed into the several processes.
 
         This update also supports updating an already trained model (`self`)
         with new documents from `corpus`; the two models are then merged in
@@ -55,8 +55,7 @@
         converge for any `decay` in (0.5, 1.0>.
 
         """
-
-        # rho is the "speed" of updating; TODO try other fncs
+        # rho is the "speed" of updating, decelerating over time
         rho = lambda: pow(1.0 + self.num_updates / self.chunksize, -self.decay)
 
         try:
@@ -76,103 +75,89 @@
         else:
             updatetype = "batch"
             updateafter = lencorpus
-        evalafter = min(lencorpus, (self.eval_every or 0))
+        evalafter = min(lencorpus, (self.eval_every * updateafter or 0))
 
         updates_per_pass = max(1, lencorpus / updateafter)
-        logger.info("running %s LDA training, %s topics, %i passes over "
-                    "the supplied corpus of %i documents,  "
-                    "evaluating perplexity every %i documents, "
-                    "iterating %ix with a convergence threshold of %f",
-                    updatetype, self.num_topics, self.passes, lencorpus,
-                    evalafter, self.iterations,
-                    self.gamma_threshold)
+        logger.info("running %s LDA training, %s topics, %i passes over the"
+            " supplied corpus of %i documents, updating every %i documents,"
+            " evaluating every %i documents, iterating %ix with a convergence threshold of %f",
+            updatetype, self.num_topics, self.passes, lencorpus, updateafter, evalafter,
+            self.iterations, self.gamma_threshold)
 
         if updates_per_pass * self.passes < 10:
             logger.warning("too few updates, training might not converge; consider "
-                           "increasing the number of passes or iterations to improve accuracy")
+                "increasing the number of passes or iterations to improve accuracy")
 
         def worker_e_step(input_queue, result_queue):
             """
-            Perform E-step for each (model, chunk) pair from the input queue, placing
-            the resulting state into the result queue.
+            Perform E-step for each (chunk_no, chunk, model) 3-tuple from the
+            input queue, placing the resulting state into the result queue.
 
             """
             logger.info("worker process entering E-step loop")
             while True:
                 logger.debug("getting a new job")
-                chunk_no, worker_lda, chunk = input_queue.get()
-                logger.info("processing chunk #%i of %i documents", chunk_no, len(chunk))
+                chunk_no, chunk, worker_lda = input_queue.get()
+                logger.debug("processing chunk #%i of %i documents", chunk_no, len(chunk))
                 worker_lda.state.reset()
-                worker_lda.do_estep(chunk)
+                worker_lda.do_estep(chunk)  # TODO: auto-tune alpha?
                 del chunk
                 logger.debug("processed chunk, queuing the result")
                 result_queue.put(worker_lda.state)
                 del worker_lda  # free up some memory
                 logger.debug("result put")
 
-
-
         job_queue = Queue(maxsize=2 * self.workers)
         result_queue = Queue()
-        pool = Pool(self.workers, worker_e_step, (job_queue, result_queue,))
 
         logger.info("training LDA model using %i processes", self.workers)
-
+        pool = Pool(self.workers, worker_e_step, (job_queue, result_queue,))
         for pass_ in xrange(self.passes):
             queue_size, reallen = [0], 0
             other = LdaState(self.eta, self.state.sstats.shape)
 
             def process_result_queue(force=False):
                 """
-                Merging results from the E-step processes and performing M-step workes time
+                Clear the result queue, merging all intermediate results, and update the
+                LDA model if necessary.
+
                 """
                 merged_new = False
                 while not result_queue.empty():
                     other.merge(result_queue.get())
-                    logger.info("document merged, current numdocs = %i", other.numdocs)
                     queue_size[0] -= 1
-<<<<<<< HEAD
-                if force or (other.numdocs >= self.chunksize * self.workers):
+                    merged_new = True
+                if (force and merged_new) or (self.update_every and (other.numdocs >= updateafter)):
                     self.do_mstep(rho(), other)
                     other.reset()
+                    # FIXME: doesn't work well
+                    if self.eval_every and (force or (self.num_updates / updateafter) % self.eval_every == 0):
+                        self.log_perplexity(chunk, total_docs=lencorpus)
 
-=======
-                    merged_new = True
-                if (force and merged_new) or (self.update_every != None and (other.numdocs >= self.chunksize * self.workers)):
-                    self.do_mstep(rho(), other)
-                    other.reset()
-
-
-
->>>>>>> 5855af55
-            # setting other to None for case of the batch version
             chunk_stream = utils.grouper(corpus, self.chunksize, as_numpy=True)
             for chunk_no, chunk in enumerate(chunk_stream):
                 reallen += len(chunk)  # keep track of how many documents we've processed so far
 
-                # Add the data to the queue for the E step
+                # add chunk to the workers' job queue
                 chunk_put = False
                 while not chunk_put:
                     try:
-                        job_queue.put((chunk_no, self, chunk), block=False, timeout=0.1)
+                        job_queue.put((chunk_no, chunk, self), block=False, timeout=0.1)
                         chunk_put = True
                         queue_size[0] += 1
-                        logger.info('PROGRESS: pass %i, dispatched chunk #%i = documents up to #%i/%i',
-                            pass_, chunk_no, chunk_no * self.chunksize + len(chunk), lencorpus)
-                        del chunk
+                        logger.info('PROGRESS: pass %i, dispatched chunk #%i = '
+                            'documents up to #%i/%i, outstanding queue size %i',
+                            pass_, chunk_no, chunk_no * self.chunksize + len(chunk), lencorpus, queue_size[0])
                     except Full:
+                        # in case the job queue is full, check the result queue to make sure we don't deadlock
                         process_result_queue()
-                        if self.eval_every and self.num_updates / (self.workers * self.chunksize) % self.eval_every == 0:
-                            self.log_perplexity(chunk, total_docs=lencorpus)
 
                 process_result_queue()
 
             while queue_size[0] > 0:
                 process_result_queue(force=True)
+            #endfor single corpus pass
 
-                # FIXME solve what to do in case when self.optimize_alpha?
-
-            #endfor single corpus pass
             if reallen != lencorpus:
                 raise RuntimeError("input corpus size changed during training (don't use generators as input)")
         #endfor entire corpus update
